--- conflicted
+++ resolved
@@ -26,18 +26,11 @@
 
 // Mux is a request multiplexer with the same routing behaviour as the standard libraries net/http ServeMux
 type Mux struct {
-<<<<<<< HEAD
-	root               *node
-	notFoundHandler    Handler
-	middlewares        []Middleware
-	matchTrailingSlash *bool
-=======
 	root                    *node
 	notFoundHandler         Handler
 	methodNotAllowedHandler Handler
 	middlewares             []Middleware
 	matchTrailingSlash      *bool
->>>>>>> 25ee5853
 }
 
 type MuxOption func(*Mux)
@@ -148,12 +141,9 @@
 		if cpy.matchTrailingSlash == nil {
 			cpy.matchTrailingSlash = m.matchTrailingSlash
 		}
-<<<<<<< HEAD
-=======
 		if cpy.methodNotAllowedHandler == nil {
 			cpy.methodNotAllowedHandler = m.methodNotAllowedHandler
 		}
->>>>>>> 25ee5853
 		handler = &cpy
 	}
 
